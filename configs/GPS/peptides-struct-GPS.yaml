--- conflicted
+++ resolved
@@ -37,11 +37,7 @@
   loss_fun: l1
   graph_pooling: mean
 gt:
-<<<<<<< HEAD
   layer_type: CustomGatedGCN+Mamba_Cluster #Mamba
-=======
-  layer_type: CustomGatedGCN+Mamba_Cluster_Bucket #Mamba_Hybrid_Degree #Mamba
->>>>>>> 815cf5a2
   layers: 4
   n_heads: 4
   dim_hidden: 96  # `gt.dim_hidden` must match `gnn.dim_inner`
